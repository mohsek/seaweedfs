package weed_server

import (
	"context"
	"crypto/md5"
	"fmt"
	"hash"
	"io"
	"io/ioutil"
	"net/http"
	"os"
	"path"
	"strconv"
	"strings"
	"time"

	"github.com/chrislusf/seaweedfs/weed/filer"
	"github.com/chrislusf/seaweedfs/weed/glog"
	"github.com/chrislusf/seaweedfs/weed/operation"
	"github.com/chrislusf/seaweedfs/weed/pb/filer_pb"
	xhttp "github.com/chrislusf/seaweedfs/weed/s3api/http"
	"github.com/chrislusf/seaweedfs/weed/security"
	"github.com/chrislusf/seaweedfs/weed/stats"
	"github.com/chrislusf/seaweedfs/weed/storage/needle"
	"github.com/chrislusf/seaweedfs/weed/util"
)

func (fs *FilerServer) autoChunk(ctx context.Context, w http.ResponseWriter, r *http.Request, so *operation.StorageOption) {

	// autoChunking can be set at the command-line level or as a query param. Query param overrides command-line
	query := r.URL.Query()

	parsedMaxMB, _ := strconv.ParseInt(query.Get("maxMB"), 10, 32)
	maxMB := int32(parsedMaxMB)
	if maxMB <= 0 && fs.option.MaxMB > 0 {
		maxMB = int32(fs.option.MaxMB)
	}

	chunkSize := 1024 * 1024 * maxMB

	stats.FilerRequestCounter.WithLabelValues("postAutoChunk").Inc()
	start := time.Now()
	defer func() {
		stats.FilerRequestHistogram.WithLabelValues("postAutoChunk").Observe(time.Since(start).Seconds())
	}()

	var reply *FilerPostResult
	var err error
	var md5bytes []byte
	if r.Method == "POST" {
		if r.Header.Get("Content-Type") == "" && strings.HasSuffix(r.URL.Path, "/") {
			reply, err = fs.mkdir(ctx, w, r)
		} else {
			reply, md5bytes, err = fs.doPostAutoChunk(ctx, w, r, chunkSize, so)
		}
	} else {
		reply, md5bytes, err = fs.doPutAutoChunk(ctx, w, r, chunkSize, so)
	}
	if err != nil {
		if strings.HasPrefix(err.Error(), "read input:") {
			writeJsonError(w, r, 499, err)
		} else {
			writeJsonError(w, r, http.StatusInternalServerError, err)
		}
	} else if reply != nil {
		if len(md5bytes) > 0 {
			w.Header().Set("Content-MD5", util.Base64Encode(md5bytes))
		}
		writeJsonQuiet(w, r, http.StatusCreated, reply)
	}
}

func (fs *FilerServer) doPostAutoChunk(ctx context.Context, w http.ResponseWriter, r *http.Request, chunkSize int32, so *operation.StorageOption) (filerResult *FilerPostResult, md5bytes []byte, replyerr error) {

	multipartReader, multipartReaderErr := r.MultipartReader()
	if multipartReaderErr != nil {
		return nil, nil, multipartReaderErr
	}

	part1, part1Err := multipartReader.NextPart()
	if part1Err != nil {
		return nil, nil, part1Err
	}

	fileName := part1.FileName()
	if fileName != "" {
		fileName = path.Base(fileName)
	}
	contentType := part1.Header.Get("Content-Type")
	if contentType == "application/octet-stream" {
		contentType = ""
	}

	fileChunks, md5Hash, chunkOffset, err, smallContent := fs.uploadReaderToChunks(w, r, part1, chunkSize, fileName, contentType, so)
	if err != nil {
		return nil, nil, err
	}

	md5bytes = md5Hash.Sum(nil)
	filerResult, replyerr = fs.saveMetaData(ctx, r, fileName, contentType, so, md5bytes, fileChunks, chunkOffset, smallContent)

	return
}

func (fs *FilerServer) doPutAutoChunk(ctx context.Context, w http.ResponseWriter, r *http.Request, chunkSize int32, so *operation.StorageOption) (filerResult *FilerPostResult, md5bytes []byte, replyerr error) {

	fileName := ""
	contentType := r.Header.Get("Content-Type")
	if contentType == "application/octet-stream" {
		contentType = ""
	}

	fileChunks, md5Hash, chunkOffset, err, smallContent := fs.uploadReaderToChunks(w, r, r.Body, chunkSize, fileName, contentType, so)
	if err != nil {
		return nil, nil, err
	}

	md5bytes = md5Hash.Sum(nil)
	filerResult, replyerr = fs.saveMetaData(ctx, r, fileName, contentType, so, md5bytes, fileChunks, chunkOffset, smallContent)

	return
}

func isAppend(r *http.Request) bool {
	return r.URL.Query().Get("op") == "append"
}

func (fs *FilerServer) saveMetaData(ctx context.Context, r *http.Request, fileName string, contentType string, so *operation.StorageOption, md5bytes []byte, fileChunks []*filer_pb.FileChunk, chunkOffset int64, content []byte) (filerResult *FilerPostResult, replyerr error) {

	// detect file mode
	modeStr := r.URL.Query().Get("mode")
	if modeStr == "" {
		modeStr = "0660"
	}
	mode, err := strconv.ParseUint(modeStr, 8, 32)
	if err != nil {
		glog.Errorf("Invalid mode format: %s, use 0660 by default", modeStr)
		mode = 0660
	}

	// fix the path
	path := r.URL.Path
	if strings.HasSuffix(path, "/") {
		if fileName != "" {
			path += fileName
		}
	}

<<<<<<< HEAD
	glog.V(4).Infoln("saving", path)
	entry := &filer.Entry{
		FullPath: util.FullPath(path),
		Attr: filer.Attr{
			Mtime:       time.Now(),
			Crtime:      time.Now(),
			Mode:        os.FileMode(mode),
			Uid:         OS_UID,
			Gid:         OS_GID,
			Replication: so.Replication,
			Collection:  so.Collection,
			TtlSec:      so.TtlSeconds,
			DiskType:    so.DiskType,
			Mime:        contentType,
			Md5:         md5bytes,
			FileSize:    uint64(chunkOffset),
		},
		Chunks:  fileChunks,
		Content: content,
=======
	var entry *filer.Entry
	var mergedChunks []*filer_pb.FileChunk
	// when it is an append
	if isAppend(r) {
		existingEntry, findErr := fs.filer.FindEntry(ctx, util.FullPath(path))
		if findErr != nil && findErr != filer_pb.ErrNotFound {
			glog.V(0).Infof("failing to find %s: %v", path, findErr)
		}
		entry = existingEntry
	}
	if entry != nil {
		entry.Mtime = time.Now()
		entry.Md5 = nil
		// adjust chunk offsets
		for _, chunk := range fileChunks {
			chunk.Offset += int64(entry.FileSize)
		}
		mergedChunks = append(entry.Chunks, fileChunks...)
		entry.FileSize += uint64(chunkOffset)

		// TODO
		if len(entry.Content) > 0 {
			replyerr = fmt.Errorf("append to small file is not supported yet")
			return
		}

	} else {
		glog.V(4).Infoln("saving", path)
		mergedChunks = fileChunks
		entry = &filer.Entry{
			FullPath: util.FullPath(path),
			Attr: filer.Attr{
				Mtime:       time.Now(),
				Crtime:      time.Now(),
				Mode:        os.FileMode(mode),
				Uid:         OS_UID,
				Gid:         OS_GID,
				Replication: so.Replication,
				Collection:  so.Collection,
				TtlSec:      so.TtlSeconds,
				Mime:        contentType,
				Md5:         md5bytes,
				FileSize:    uint64(chunkOffset),
			},
			Content: content,
		}
>>>>>>> a6e8d606
	}

	// maybe compact entry chunks
	mergedChunks, replyerr = filer.MaybeManifestize(fs.saveAsChunk(so), mergedChunks)
	if replyerr != nil {
		glog.V(0).Infof("manifestize %s: %v", r.RequestURI, replyerr)
		return
	}
	entry.Chunks = mergedChunks

	filerResult = &FilerPostResult{
		Name: fileName,
		Size: int64(entry.FileSize),
	}

	if entry.Extended == nil {
		entry.Extended = make(map[string][]byte)
	}

	fs.saveAmzMetaData(r, entry)

	for k, v := range r.Header {
		if len(v) > 0 && strings.HasPrefix(k, needle.PairNamePrefix) {
			entry.Extended[k] = []byte(v[0])
		}
	}

	if dbErr := fs.filer.CreateEntry(ctx, entry, false, false, nil); dbErr != nil {
		fs.filer.DeleteChunks(fileChunks)
		replyerr = dbErr
		filerResult.Error = dbErr.Error()
		glog.V(0).Infof("failing to write %s to filer server : %v", path, dbErr)
	}
	return filerResult, replyerr
}

func (fs *FilerServer) uploadReaderToChunks(w http.ResponseWriter, r *http.Request, reader io.Reader, chunkSize int32, fileName, contentType string, so *operation.StorageOption) ([]*filer_pb.FileChunk, hash.Hash, int64, error, []byte) {
	var fileChunks []*filer_pb.FileChunk

	md5Hash := md5.New()
	var partReader = ioutil.NopCloser(io.TeeReader(reader, md5Hash))

	chunkOffset := int64(0)
	var smallContent []byte

	for {
		limitedReader := io.LimitReader(partReader, int64(chunkSize))

		data, err := ioutil.ReadAll(limitedReader)
		if err != nil {
			return nil, nil, 0, err, nil
		}
		if chunkOffset == 0 && !isAppend(r) {
			if len(data) < fs.option.SaveToFilerLimit || strings.HasPrefix(r.URL.Path, filer.DirectoryEtcRoot) && len(data) < 4*1024 {
				smallContent = data
				chunkOffset += int64(len(data))
				break
			}
		}
		dataReader := util.NewBytesReader(data)

		// retry to assign a different file id
		var fileId, urlLocation string
		var auth security.EncodedJwt
		var assignErr, uploadErr error
		var uploadResult *operation.UploadResult
		for i := 0; i < 3; i++ {
			// assign one file id for one chunk
			fileId, urlLocation, auth, assignErr = fs.assignNewFileInfo(so)
			if assignErr != nil {
				return nil, nil, 0, assignErr, nil
			}

			// upload the chunk to the volume server
			uploadResult, uploadErr, _ = fs.doUpload(urlLocation, w, r, dataReader, fileName, contentType, nil, auth)
			if uploadErr != nil {
				time.Sleep(251 * time.Millisecond)
				continue
			}
			break
		}
		if uploadErr != nil {
			return nil, nil, 0, uploadErr, nil
		}

		// if last chunk exhausted the reader exactly at the border
		if uploadResult.Size == 0 {
			break
		}

		// Save to chunk manifest structure
		fileChunks = append(fileChunks, uploadResult.ToPbFileChunk(fileId, chunkOffset))

		glog.V(4).Infof("uploaded %s chunk %d to %s [%d,%d)", fileName, len(fileChunks), fileId, chunkOffset, chunkOffset+int64(uploadResult.Size))

		// reset variables for the next chunk
		chunkOffset = chunkOffset + int64(uploadResult.Size)

		// if last chunk was not at full chunk size, but already exhausted the reader
		if int64(uploadResult.Size) < int64(chunkSize) {
			break
		}
	}

	return fileChunks, md5Hash, chunkOffset, nil, smallContent
}

func (fs *FilerServer) doUpload(urlLocation string, w http.ResponseWriter, r *http.Request, limitedReader io.Reader, fileName string, contentType string, pairMap map[string]string, auth security.EncodedJwt) (*operation.UploadResult, error, []byte) {

	stats.FilerRequestCounter.WithLabelValues("postAutoChunkUpload").Inc()
	start := time.Now()
	defer func() {
		stats.FilerRequestHistogram.WithLabelValues("postAutoChunkUpload").Observe(time.Since(start).Seconds())
	}()

	uploadResult, err, data := operation.Upload(urlLocation, fileName, fs.option.Cipher, limitedReader, false, contentType, pairMap, auth)
	return uploadResult, err, data
}

func (fs *FilerServer) saveAsChunk(so *operation.StorageOption) filer.SaveDataAsChunkFunctionType {

	return func(reader io.Reader, name string, offset int64) (*filer_pb.FileChunk, string, string, error) {
		// assign one file id for one chunk
		fileId, urlLocation, auth, assignErr := fs.assignNewFileInfo(so)
		if assignErr != nil {
			return nil, "", "", assignErr
		}

		// upload the chunk to the volume server
		uploadResult, uploadErr, _ := operation.Upload(urlLocation, name, fs.option.Cipher, reader, false, "", nil, auth)
		if uploadErr != nil {
			return nil, "", "", uploadErr
		}

		return uploadResult.ToPbFileChunk(fileId, offset), so.Collection, so.Replication, nil
	}
}

func (fs *FilerServer) mkdir(ctx context.Context, w http.ResponseWriter, r *http.Request) (filerResult *FilerPostResult, replyerr error) {

	// detect file mode
	modeStr := r.URL.Query().Get("mode")
	if modeStr == "" {
		modeStr = "0660"
	}
	mode, err := strconv.ParseUint(modeStr, 8, 32)
	if err != nil {
		glog.Errorf("Invalid mode format: %s, use 0660 by default", modeStr)
		mode = 0660
	}

	// fix the path
	path := r.URL.Path
	if strings.HasSuffix(path, "/") {
		path = path[:len(path)-1]
	}

	existingEntry, err := fs.filer.FindEntry(ctx, util.FullPath(path))
	if err == nil && existingEntry != nil {
		replyerr = fmt.Errorf("dir %s already exists", path)
		return
	}

	glog.V(4).Infoln("mkdir", path)
	entry := &filer.Entry{
		FullPath: util.FullPath(path),
		Attr: filer.Attr{
			Mtime:  time.Now(),
			Crtime: time.Now(),
			Mode:   os.FileMode(mode) | os.ModeDir,
			Uid:    OS_UID,
			Gid:    OS_GID,
		},
	}

	filerResult = &FilerPostResult{
		Name: util.FullPath(path).Name(),
	}

	if dbErr := fs.filer.CreateEntry(ctx, entry, false, false, nil); dbErr != nil {
		replyerr = dbErr
		filerResult.Error = dbErr.Error()
		glog.V(0).Infof("failing to create dir %s on filer server : %v", path, dbErr)
	}
	return filerResult, replyerr
}

func (fs *FilerServer) saveAmzMetaData(r *http.Request, entry *filer.Entry) {

	if sc := r.Header.Get(xhttp.AmzStorageClass); sc != "" {
		entry.Extended[xhttp.AmzStorageClass] = []byte(sc)
	}

	if tags := r.Header.Get(xhttp.AmzObjectTagging); tags != "" {
		for _, v := range strings.Split(tags, "&") {
			tag := strings.Split(v, "=")
			if len(tag) == 2 {
				entry.Extended[xhttp.AmzObjectTagging+"-"+tag[0]] = []byte(tag[1])
			}
		}
	}

	for header, values := range r.Header {
		if strings.HasPrefix(header, xhttp.AmzUserMetaPrefix) {
			for _, value := range values {
				entry.Extended[header] = []byte(value)
			}
		}
	}
}<|MERGE_RESOLUTION|>--- conflicted
+++ resolved
@@ -146,27 +146,6 @@
 		}
 	}
 
-<<<<<<< HEAD
-	glog.V(4).Infoln("saving", path)
-	entry := &filer.Entry{
-		FullPath: util.FullPath(path),
-		Attr: filer.Attr{
-			Mtime:       time.Now(),
-			Crtime:      time.Now(),
-			Mode:        os.FileMode(mode),
-			Uid:         OS_UID,
-			Gid:         OS_GID,
-			Replication: so.Replication,
-			Collection:  so.Collection,
-			TtlSec:      so.TtlSeconds,
-			DiskType:    so.DiskType,
-			Mime:        contentType,
-			Md5:         md5bytes,
-			FileSize:    uint64(chunkOffset),
-		},
-		Chunks:  fileChunks,
-		Content: content,
-=======
 	var entry *filer.Entry
 	var mergedChunks []*filer_pb.FileChunk
 	// when it is an append
@@ -207,13 +186,13 @@
 				Replication: so.Replication,
 				Collection:  so.Collection,
 				TtlSec:      so.TtlSeconds,
+				DiskType:    so.DiskType,
 				Mime:        contentType,
 				Md5:         md5bytes,
 				FileSize:    uint64(chunkOffset),
 			},
 			Content: content,
 		}
->>>>>>> a6e8d606
 	}
 
 	// maybe compact entry chunks
