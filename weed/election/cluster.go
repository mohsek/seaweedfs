package election

import (
	"github.com/chrislusf/seaweedfs/weed/pb"
	"github.com/chrislusf/seaweedfs/weed/pb/master_pb"
	"math"
	"sync"
	"time"
)

type ClusterNode struct {
	Address   pb.ServerAddress
	Version   string
	counter   int
	createdTs time.Time
}

type Leaders struct {
	leaders [3]pb.ServerAddress
}

type Cluster struct {
	nodes     map[pb.ServerAddress]*ClusterNode
	nodesLock sync.RWMutex
	leaders   *Leaders
}

func NewCluster() *Cluster {
	return &Cluster{
		nodes:   make(map[pb.ServerAddress]*ClusterNode),
		leaders: &Leaders{},
	}
}

func (cluster *Cluster) AddClusterNode(nodeType string, address pb.ServerAddress, version string) []*master_pb.KeepConnectedResponse {
	switch nodeType {
	case "filer":
		cluster.nodesLock.Lock()
		defer cluster.nodesLock.Unlock()
		if existingNode, found := cluster.nodes[address]; found {
			existingNode.counter++
			return nil
		}
		cluster.nodes[address] = &ClusterNode{
			Address:   address,
			Version:   version,
			counter:   1,
			createdTs: time.Now(),
		}
		return cluster.ensureLeader(true, nodeType, address)
	case "master":
	}
	return nil
}

func (cluster *Cluster) RemoveClusterNode(nodeType string, address pb.ServerAddress) []*master_pb.KeepConnectedResponse {
	switch nodeType {
	case "filer":
		cluster.nodesLock.Lock()
		defer cluster.nodesLock.Unlock()
		if existingNode, found := cluster.nodes[address]; !found {
			return nil
		} else {
			existingNode.counter--
			if existingNode.counter <= 0 {
				delete(cluster.nodes, address)
				return cluster.ensureLeader(false, nodeType, address)
			}
		}
	case "master":
	}
	return nil
}

func (cluster *Cluster) ListClusterNode(nodeType string) (nodes []*ClusterNode) {
	switch nodeType {
	case "filer":
		cluster.nodesLock.RLock()
		defer cluster.nodesLock.RUnlock()
		for _, node := range cluster.nodes {
			nodes = append(nodes, node)
		}
	case "master":
	}
	return
}

<<<<<<< HEAD
=======
func (cluster *Cluster) IsOneLeader(address pb.ServerAddress) bool {
	return cluster.leaders.isOneLeader(address)
}

>>>>>>> e0fc2898
func (cluster *Cluster) ensureLeader(isAdd bool, nodeType string, address pb.ServerAddress) (result []*master_pb.KeepConnectedResponse) {
	if isAdd {
		if cluster.leaders.addLeaderIfVacant(address) {
			// has added the address as one leader
			result = append(result, &master_pb.KeepConnectedResponse{
				ClusterNodeUpdate: &master_pb.ClusterNodeUpdate{
					NodeType: nodeType,
					Address:  string(address),
					IsLeader: true,
					IsAdd:    true,
				},
			})
		} else {
			result = append(result, &master_pb.KeepConnectedResponse{
				ClusterNodeUpdate: &master_pb.ClusterNodeUpdate{
					NodeType: nodeType,
					Address:  string(address),
					IsLeader: false,
					IsAdd:    true,
				},
			})
		}
	} else {
		if cluster.leaders.removeLeaderIfExists(address) {

			result = append(result, &master_pb.KeepConnectedResponse{
				ClusterNodeUpdate: &master_pb.ClusterNodeUpdate{
					NodeType: nodeType,
					Address:  string(address),
					IsLeader: true,
					IsAdd:    false,
				},
			})

			// pick the freshest one, since it is less likely to go away
			var shortestDuration int64 = math.MaxInt64
			now := time.Now()
			var candidateAddress pb.ServerAddress
			for _, node := range cluster.nodes {
				if cluster.leaders.isOneLeader(node.Address) {
					continue
				}
				duration := now.Sub(node.createdTs).Nanoseconds()
				if duration < shortestDuration {
					shortestDuration = duration
					candidateAddress = node.Address
				}
			}
			if candidateAddress != "" {
				cluster.leaders.addLeaderIfVacant(candidateAddress)
				// added a new leader
				result = append(result, &master_pb.KeepConnectedResponse{
					ClusterNodeUpdate: &master_pb.ClusterNodeUpdate{
						NodeType: nodeType,
						Address:  string(candidateAddress),
						IsLeader: true,
						IsAdd:    true,
					},
				})
			}
		} else {
			result = append(result, &master_pb.KeepConnectedResponse{
				ClusterNodeUpdate: &master_pb.ClusterNodeUpdate{
					NodeType: nodeType,
					Address:  string(address),
					IsLeader: false,
					IsAdd:    false,
				},
			})
		}
	}
	return
}

func (leaders *Leaders) addLeaderIfVacant(address pb.ServerAddress) (hasChanged bool) {
	if leaders.isOneLeader(address) {
		return
	}
	for i := 0; i < len(leaders.leaders); i++ {
		if leaders.leaders[i] == "" {
			leaders.leaders[i] = address
			hasChanged = true
			return
		}
	}
	return
}
func (leaders *Leaders) removeLeaderIfExists(address pb.ServerAddress) (hasChanged bool) {
	if !leaders.isOneLeader(address) {
		return
	}
	for i := 0; i < len(leaders.leaders); i++ {
		if leaders.leaders[i] == address {
			leaders.leaders[i] = ""
			hasChanged = true
			return
		}
	}
	return
}
func (leaders *Leaders) isOneLeader(address pb.ServerAddress) bool {
	for i := 0; i < len(leaders.leaders); i++ {
		if leaders.leaders[i] == address {
			return true
		}
	}
	return false
}
func (leaders *Leaders) GetLeaders() (addresses []pb.ServerAddress) {
	for i := 0; i < len(leaders.leaders); i++ {
		if leaders.leaders[i] != "" {
			addresses = append(addresses, leaders.leaders[i])
		}
	}
	return
}<|MERGE_RESOLUTION|>--- conflicted
+++ resolved
@@ -85,13 +85,10 @@
 	return
 }
 
-<<<<<<< HEAD
-=======
 func (cluster *Cluster) IsOneLeader(address pb.ServerAddress) bool {
 	return cluster.leaders.isOneLeader(address)
 }
 
->>>>>>> e0fc2898
 func (cluster *Cluster) ensureLeader(isAdd bool, nodeType string, address pb.ServerAddress) (result []*master_pb.KeepConnectedResponse) {
 	if isAdd {
 		if cluster.leaders.addLeaderIfVacant(address) {
